--- conflicted
+++ resolved
@@ -63,12 +63,8 @@
   "statsforecast",
   "tabpfn-time-series>=1.0.3 ; python_full_version < '3.13'",
   "timecopilot-chronos-forecasting>=0.1.0",
-<<<<<<< HEAD
   "timecopilot-granite-tsfm>=0.1.0",
-  "timecopilot-timesfm>=0.2.0",
-=======
   "timecopilot-timesfm>=0.2.1",
->>>>>>> 6ee30c02
   "timecopilot-tirex>=0.1.0 ; python_full_version >= '3.11'",
   "timecopilot-toto>=0.1.3",
   "timecopilot-uni2ts>=0.1.2 ; python_full_version < '3.14'",
